use super::*;

#[derive(Clone, Debug, Default, Eq, PartialEq)]
pub struct Mvhd {
    pub state: State,
    pub version: u8,
    pub flags: [u8; 3],
    pub creation_time: u64,
    pub modification_time: u64,
    pub timescale: u32,
    pub duration: u64,
    pub preferred_rate: u32,
    pub preferred_volume: u16,
    pub matrix: [[u32; 3]; 3],
    pub preview_time: u32,
    pub preview_duration: u32,
    pub poster_time: u32,
    pub selection_time: u32,
    pub selection_duration: u32,
    pub current_time: u32,
    pub next_track_id: u32,
}

impl Atom for Mvhd {
    const FOURCC: Fourcc = MOVIE_HEADER;
}

impl ParseAtom for Mvhd {
    fn parse_atom(
        reader: &mut (impl Read + Seek),
        _cfg: &ReadConfig,
        size: Size,
    ) -> crate::Result<Self> {
        let bounds = find_bounds(reader, size)?;
        let mut mvhd = Self {
            state: State::Existing(bounds),
            ..Default::default()
        };

        let (version, flags) = parse_full_head(reader)?;
        mvhd.version = version;
        mvhd.flags = flags;
        match version {
            0 => {
<<<<<<< HEAD
                mvhd.creation_time = reader.read_be_u32()? as u64;
                mvhd.modification_time = reader.read_be_u32()? as u64;
                mvhd.timescale = reader.read_be_u32()?;
                mvhd.duration = reader.read_be_u32()? as u64;
            }
            1 => {
                mvhd.creation_time = reader.read_be_u64()?;
                mvhd.modification_time = reader.read_be_u64()?;
                mvhd.timescale = reader.read_be_u32()?;
                mvhd.duration = reader.read_be_u64()?;
=======
                // # Version 0
                // 1 byte version
                // 3 bytes flags
                // 4 bytes creation time
                // 4 bytes modification time
                // 4 bytes time scale
                // 4 bytes duration
                // ...
                reader.seek(SeekFrom::Current(8))?;
                let timescale = reader.read_u32()? as u64;
                let duration = reader.read_u32()? as u64;

                mvhd.duration = Duration::from_nanos(duration * 1_000_000_000 / timescale);
            }
            1 => {
                // # Version 1
                // 1 byte version
                // 3 bytes flags
                // 8 bytes creation time
                // 8 bytes modification time
                // 4 bytes time scale
                // 8 bytes duration
                // ...
                reader.seek(SeekFrom::Current(16))?;
                let timescale = reader.read_u32()? as u64;
                let duration = reader.read_u64()?;

                mvhd.duration = Duration::from_nanos(duration * 1_000_000_000 / timescale);
>>>>>>> d9b73ed9
            }
            v => {
                return Err(crate::Error::new(
                    crate::ErrorKind::UnknownVersion(version),
<<<<<<< HEAD
                    format!("Unknown movie header (mvhd) version {}", v),
                ));
=======
                    format!("Error unknown movie header (mvhd) version {v}"),
                ))
>>>>>>> d9b73ed9
            }
        }
        mvhd.preferred_rate = reader.read_be_u32()?;
        mvhd.preferred_volume = reader.read_be_u16()?;
        reader.skip(10)?; //reserved
        for row in mvhd.matrix.iter_mut() {
            for i in row.iter_mut() {
                *i = reader.read_be_u32()?;
            }
        }
        mvhd.preview_time = reader.read_be_u32()?;
        mvhd.preview_duration = reader.read_be_u32()?;
        mvhd.poster_time = reader.read_be_u32()?;
        mvhd.selection_time = reader.read_be_u32()?;
        mvhd.selection_duration = reader.read_be_u32()?;
        mvhd.current_time = reader.read_be_u32()?;
        mvhd.next_track_id = reader.read_be_u32()?;

        Ok(mvhd)
    }
}

impl WriteAtom for Mvhd {
    fn write_atom(&self, writer: &mut impl Write) -> crate::Result<()> {
        self.write_head(writer)?;
        write_full_head(writer, self.version, self.flags)?;

        match self.version {
            0 => {
                writer.write_be_u32(self.creation_time as u32)?;
                writer.write_be_u32(self.modification_time as u32)?;
                writer.write_be_u32(self.timescale)?;
                writer.write_be_u32(self.duration as u32)?;
            }
            1 => {
                writer.write_be_u64(self.creation_time)?;
                writer.write_be_u64(self.modification_time)?;
                writer.write_be_u32(self.timescale)?;
                writer.write_be_u64(self.duration)?;
            }
            v => {
                return Err(crate::Error::new(
                    crate::ErrorKind::UnknownVersion(self.version),
                    format!("Unknown movie header (mvhd) version {}", v),
                ));
            }
        }
        writer.write_be_u32(self.preferred_rate)?;
        writer.write_be_u16(self.preferred_volume)?;
        writer.write_all(&[0; 10])?; //reserved
        for row in self.matrix {
            for i in row {
                writer.write_be_u32(i)?;
            }
        }
        writer.write_be_u32(self.preview_time)?;
        writer.write_be_u32(self.preview_duration)?;
        writer.write_be_u32(self.poster_time)?;
        writer.write_be_u32(self.selection_time)?;
        writer.write_be_u32(self.selection_duration)?;
        writer.write_be_u32(self.current_time)?;
        writer.write_be_u32(self.next_track_id)?;

        Ok(())
    }

    fn size(&self) -> Size {
        match self.version {
            0 => Size::from(100),
            1 => Size::from(112),
            _ => Size::from(0),
        }
    }
}<|MERGE_RESOLUTION|>--- conflicted
+++ resolved
@@ -42,7 +42,6 @@
         mvhd.flags = flags;
         match version {
             0 => {
-<<<<<<< HEAD
                 mvhd.creation_time = reader.read_be_u32()? as u64;
                 mvhd.modification_time = reader.read_be_u32()? as u64;
                 mvhd.timescale = reader.read_be_u32()?;
@@ -53,47 +52,12 @@
                 mvhd.modification_time = reader.read_be_u64()?;
                 mvhd.timescale = reader.read_be_u32()?;
                 mvhd.duration = reader.read_be_u64()?;
-=======
-                // # Version 0
-                // 1 byte version
-                // 3 bytes flags
-                // 4 bytes creation time
-                // 4 bytes modification time
-                // 4 bytes time scale
-                // 4 bytes duration
-                // ...
-                reader.seek(SeekFrom::Current(8))?;
-                let timescale = reader.read_u32()? as u64;
-                let duration = reader.read_u32()? as u64;
-
-                mvhd.duration = Duration::from_nanos(duration * 1_000_000_000 / timescale);
-            }
-            1 => {
-                // # Version 1
-                // 1 byte version
-                // 3 bytes flags
-                // 8 bytes creation time
-                // 8 bytes modification time
-                // 4 bytes time scale
-                // 8 bytes duration
-                // ...
-                reader.seek(SeekFrom::Current(16))?;
-                let timescale = reader.read_u32()? as u64;
-                let duration = reader.read_u64()?;
-
-                mvhd.duration = Duration::from_nanos(duration * 1_000_000_000 / timescale);
->>>>>>> d9b73ed9
             }
             v => {
                 return Err(crate::Error::new(
                     crate::ErrorKind::UnknownVersion(version),
-<<<<<<< HEAD
-                    format!("Unknown movie header (mvhd) version {}", v),
-                ));
-=======
                     format!("Error unknown movie header (mvhd) version {v}"),
                 ))
->>>>>>> d9b73ed9
             }
         }
         mvhd.preferred_rate = reader.read_be_u32()?;
@@ -137,7 +101,7 @@
             v => {
                 return Err(crate::Error::new(
                     crate::ErrorKind::UnknownVersion(self.version),
-                    format!("Unknown movie header (mvhd) version {}", v),
+                    format!("Unknown movie header (mvhd) version {v}"),
                 ));
             }
         }
